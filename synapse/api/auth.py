# -*- coding: utf-8 -*-
# Copyright 2014, 2015 OpenMarket Ltd
#
# Licensed under the Apache License, Version 2.0 (the "License");
# you may not use this file except in compliance with the License.
# You may obtain a copy of the License at
#
#     http://www.apache.org/licenses/LICENSE-2.0
#
# Unless required by applicable law or agreed to in writing, software
# distributed under the License is distributed on an "AS IS" BASIS,
# WITHOUT WARRANTIES OR CONDITIONS OF ANY KIND, either express or implied.
# See the License for the specific language governing permissions and
# limitations under the License.

"""This module contains classes for authenticating the user."""

from twisted.internet import defer

from synapse.api.constants import EventTypes, Membership, JoinRules
from synapse.api.errors import AuthError, Codes, SynapseError
from synapse.util.logutils import log_function
from synapse.types import RoomID, UserID

import logging

logger = logging.getLogger(__name__)


AuthEventTypes = (
    EventTypes.Create, EventTypes.Member, EventTypes.PowerLevels,
    EventTypes.JoinRules, EventTypes.RoomHistoryVisibility,
)


class Auth(object):

    def __init__(self, hs):
        self.hs = hs
        self.store = hs.get_datastore()
        self.state = hs.get_state_handler()
        self.TOKEN_NOT_FOUND_HTTP_STATUS = 401

    def check(self, event, auth_events):
        """ Checks if this event is correctly authed.

        Args:
            event: the event being checked.
            auth_events (dict: event-key -> event): the existing room state.


        Returns:
            True if the auth checks pass.
        """
        try:
            if not hasattr(event, "room_id"):
                raise AuthError(500, "Event has no room_id: %s" % event)
            if auth_events is None:
                # Oh, we don't know what the state of the room was, so we
                # are trusting that this is allowed (at least for now)
                logger.warn("Trusting event: %s", event.event_id)
                return True

            if event.type == EventTypes.Create:
                # FIXME
                return True

<<<<<<< HEAD
            creating_domain = RoomID.from_string(event.room_id).domain
            originating_domain = UserID.from_string(event.sender).domain
            if creating_domain != originating_domain:
                if not self.can_federate(event, auth_events):
                    raise AuthError(
                        403,
                        "This room has been marked as unfederatable."
                    )
=======
            creation_event = auth_events.get((EventTypes.Create, ""), None)

            if not creation_event:
                raise SynapseError(
                    403,
                    "Room %r does not exist" % (event.room_id,)
                )
>>>>>>> 00149c06

            # FIXME: Temp hack
            if event.type == EventTypes.Aliases:
                return True

            logger.debug(
                "Auth events: %s",
                [a.event_id for a in auth_events.values()]
            )

            if event.type == EventTypes.Member:
                allowed = self.is_membership_change_allowed(
                    event, auth_events
                )
                if allowed:
                    logger.debug("Allowing! %s", event)
                else:
                    logger.debug("Denying! %s", event)
                return allowed

            self.check_event_sender_in_room(event, auth_events)
            self._can_send_event(event, auth_events)

            if event.type == EventTypes.PowerLevels:
                self._check_power_levels(event, auth_events)

            if event.type == EventTypes.Redaction:
                self._check_redaction(event, auth_events)

            logger.debug("Allowing! %s", event)
        except AuthError as e:
            logger.info(
                "Event auth check failed on event %s with msg: %s",
                event, e.msg
            )
            logger.info("Denying! %s", event)
            raise

    @defer.inlineCallbacks
    def check_joined_room(self, room_id, user_id, current_state=None):
        if current_state:
            member = current_state.get(
                (EventTypes.Member, user_id),
                None
            )
        else:
            member = yield self.state.get_current_state(
                room_id=room_id,
                event_type=EventTypes.Member,
                state_key=user_id
            )

        self._check_joined_room(member, user_id, room_id)
        defer.returnValue(member)

    @defer.inlineCallbacks
    def check_host_in_room(self, room_id, host):
        curr_state = yield self.state.get_current_state(room_id)

        for event in curr_state.values():
            if event.type == EventTypes.Member:
                try:
                    if UserID.from_string(event.state_key).domain != host:
                        continue
                except:
                    logger.warn("state_key not user_id: %s", event.state_key)
                    continue

                if event.content["membership"] == Membership.JOIN:
                    defer.returnValue(True)

        defer.returnValue(False)

    def check_event_sender_in_room(self, event, auth_events):
        key = (EventTypes.Member, event.user_id, )
        member_event = auth_events.get(key)

        return self._check_joined_room(
            member_event,
            event.user_id,
            event.room_id
        )

    def _check_joined_room(self, member, user_id, room_id):
        if not member or member.membership != Membership.JOIN:
            raise AuthError(403, "User %s not in room %s (%s)" % (
                user_id, room_id, repr(member)
            ))

    def can_federate(self, event, auth_events):
        creation_event = auth_events.get((EventTypes.Create, ""))

        return creation_event.content.get("m.federate", True) is True

    @log_function
    def is_membership_change_allowed(self, event, auth_events):
        membership = event.content["membership"]

        # Check if this is the room creator joining:
        if len(event.prev_events) == 1 and Membership.JOIN == membership:
            # Get room creation event:
            key = (EventTypes.Create, "", )
            create = auth_events.get(key)
            if create and event.prev_events[0][0] == create.event_id:
                if create.content["creator"] == event.state_key:
                    return True

        target_user_id = event.state_key

        # get info about the caller
        key = (EventTypes.Member, event.user_id, )
        caller = auth_events.get(key)

        caller_in_room = caller and caller.membership == Membership.JOIN
        caller_invited = caller and caller.membership == Membership.INVITE

        # get info about the target
        key = (EventTypes.Member, target_user_id, )
        target = auth_events.get(key)

        target_in_room = target and target.membership == Membership.JOIN
        target_banned = target and target.membership == Membership.BAN

        key = (EventTypes.JoinRules, "", )
        join_rule_event = auth_events.get(key)
        if join_rule_event:
            join_rule = join_rule_event.content.get(
                "join_rule", JoinRules.INVITE
            )
        else:
            join_rule = JoinRules.INVITE

        user_level = self._get_user_power_level(event.user_id, auth_events)
        target_level = self._get_user_power_level(
            target_user_id, auth_events
        )

        # FIXME (erikj): What should we do here as the default?
        ban_level = self._get_named_level(auth_events, "ban", 50)

        logger.debug(
            "is_membership_change_allowed: %s",
            {
                "caller_in_room": caller_in_room,
                "caller_invited": caller_invited,
                "target_banned": target_banned,
                "target_in_room": target_in_room,
                "membership": membership,
                "join_rule": join_rule,
                "target_user_id": target_user_id,
                "event.user_id": event.user_id,
            }
        )

        if Membership.JOIN != membership:
            # JOIN is the only action you can perform if you're not in the room
            if not caller_in_room:  # caller isn't joined
                raise AuthError(
                    403,
                    "%s not in room %s." % (event.user_id, event.room_id,)
                )

        if Membership.INVITE == membership:
            # TODO (erikj): We should probably handle this more intelligently
            # PRIVATE join rules.

            # Invites are valid iff caller is in the room and target isn't.
            if target_banned:
                raise AuthError(
                    403, "%s is banned from the room" % (target_user_id,)
                )
            elif target_in_room:  # the target is already in the room.
                raise AuthError(403, "%s is already in the room." %
                                     target_user_id)
            else:
                invite_level = self._get_named_level(auth_events, "invite", 0)

                if user_level < invite_level:
                    raise AuthError(
                        403, "You cannot invite user %s." % target_user_id
                    )
        elif Membership.JOIN == membership:
            # Joins are valid iff caller == target and they were:
            # invited: They are accepting the invitation
            # joined: It's a NOOP
            if event.user_id != target_user_id:
                raise AuthError(403, "Cannot force another user to join.")
            elif target_banned:
                raise AuthError(403, "You are banned from this room")
            elif join_rule == JoinRules.PUBLIC:
                pass
            elif join_rule == JoinRules.INVITE:
                if not caller_in_room and not caller_invited:
                    raise AuthError(403, "You are not invited to this room.")
            else:
                # TODO (erikj): may_join list
                # TODO (erikj): private rooms
                raise AuthError(403, "You are not allowed to join this room")
        elif Membership.LEAVE == membership:
            # TODO (erikj): Implement kicks.
            if target_banned and user_level < ban_level:
                raise AuthError(
                    403, "You cannot unban user &s." % (target_user_id,)
                )
            elif target_user_id != event.user_id:
                kick_level = self._get_named_level(auth_events, "kick", 50)

                if user_level < kick_level or user_level <= target_level:
                    raise AuthError(
                        403, "You cannot kick user %s." % target_user_id
                    )
        elif Membership.BAN == membership:
            if user_level < ban_level or user_level <= target_level:
                raise AuthError(403, "You don't have permission to ban")
        else:
            raise AuthError(500, "Unknown membership %s" % membership)

        return True

    def _get_power_level_event(self, auth_events):
        key = (EventTypes.PowerLevels, "", )
        return auth_events.get(key)

    def _get_user_power_level(self, user_id, auth_events):
        power_level_event = self._get_power_level_event(auth_events)

        if power_level_event:
            level = power_level_event.content.get("users", {}).get(user_id)
            if not level:
                level = power_level_event.content.get("users_default", 0)

            if level is None:
                return 0
            else:
                return int(level)
        else:
            key = (EventTypes.Create, "", )
            create_event = auth_events.get(key)
            if (create_event is not None and
                    create_event.content["creator"] == user_id):
                return 100
            else:
                return 0

    def _get_named_level(self, auth_events, name, default):
        power_level_event = self._get_power_level_event(auth_events)

        if not power_level_event:
            return default

        level = power_level_event.content.get(name, None)
        if level is not None:
            return int(level)
        else:
            return default

    @defer.inlineCallbacks
    def get_user_by_req(self, request):
        """ Get a registered user's ID.

        Args:
            request - An HTTP request with an access_token query parameter.
        Returns:
            tuple of:
                UserID (str)
                Access token ID (str)
        Raises:
            AuthError if no user by that token exists or the token is invalid.
        """
        # Can optionally look elsewhere in the request (e.g. headers)
        try:
            access_token = request.args["access_token"][0]

            # Check for application service tokens with a user_id override
            try:
                app_service = yield self.store.get_app_service_by_token(
                    access_token
                )
                if not app_service:
                    raise KeyError

                user_id = app_service.sender
                if "user_id" in request.args:
                    user_id = request.args["user_id"][0]
                    if not app_service.is_interested_in_user(user_id):
                        raise AuthError(
                            403,
                            "Application service cannot masquerade as this user."
                        )

                if not user_id:
                    raise KeyError

                request.authenticated_entity = user_id

                defer.returnValue((UserID.from_string(user_id), ""))
                return
            except KeyError:
                pass  # normal users won't have the user_id query parameter set.

            user_info = yield self.get_user_by_access_token(access_token)
            user = user_info["user"]
            token_id = user_info["token_id"]

            ip_addr = self.hs.get_ip_from_request(request)
            user_agent = request.requestHeaders.getRawHeaders(
                "User-Agent",
                default=[""]
            )[0]
            if user and access_token and ip_addr:
                self.store.insert_client_ip(
                    user=user,
                    access_token=access_token,
                    ip=ip_addr,
                    user_agent=user_agent
                )

            request.authenticated_entity = user.to_string()

            defer.returnValue((user, token_id,))
        except KeyError:
            raise AuthError(
                self.TOKEN_NOT_FOUND_HTTP_STATUS, "Missing access token.",
                errcode=Codes.MISSING_TOKEN
            )

    @defer.inlineCallbacks
    def get_user_by_access_token(self, token):
        """ Get a registered user's ID.

        Args:
            token (str): The access token to get the user by.
        Returns:
            dict : dict that includes the user and the ID of their access token.
        Raises:
            AuthError if no user by that token exists or the token is invalid.
        """
        ret = yield self.store.get_user_by_access_token(token)
        if not ret:
            raise AuthError(
                self.TOKEN_NOT_FOUND_HTTP_STATUS, "Unrecognised access token.",
                errcode=Codes.UNKNOWN_TOKEN
            )
        user_info = {
            "user": UserID.from_string(ret.get("name")),
            "token_id": ret.get("token_id", None),
        }

        defer.returnValue(user_info)

    @defer.inlineCallbacks
    def get_appservice_by_req(self, request):
        try:
            token = request.args["access_token"][0]
            service = yield self.store.get_app_service_by_token(token)
            if not service:
                raise AuthError(
                    self.TOKEN_NOT_FOUND_HTTP_STATUS,
                    "Unrecognised access token.",
                    errcode=Codes.UNKNOWN_TOKEN
                )
            request.authenticated_entity = service.sender
            defer.returnValue(service)
        except KeyError:
            raise AuthError(
                self.TOKEN_NOT_FOUND_HTTP_STATUS, "Missing access token."
            )

    def is_server_admin(self, user):
        return self.store.is_server_admin(user)

    @defer.inlineCallbacks
    def add_auth_events(self, builder, context):
        auth_ids = self.compute_auth_events(builder, context.current_state)

        auth_events_entries = yield self.store.add_event_hashes(
            auth_ids
        )

        builder.auth_events = auth_events_entries

    def compute_auth_events(self, event, current_state):
        if event.type == EventTypes.Create:
            return []

        auth_ids = []

        key = (EventTypes.PowerLevels, "", )
        power_level_event = current_state.get(key)

        if power_level_event:
            auth_ids.append(power_level_event.event_id)

        key = (EventTypes.JoinRules, "", )
        join_rule_event = current_state.get(key)

        key = (EventTypes.Member, event.user_id, )
        member_event = current_state.get(key)

        key = (EventTypes.Create, "", )
        create_event = current_state.get(key)
        if create_event:
            auth_ids.append(create_event.event_id)

        if join_rule_event:
            join_rule = join_rule_event.content.get("join_rule")
            is_public = join_rule == JoinRules.PUBLIC if join_rule else False
        else:
            is_public = False

        if event.type == EventTypes.Member:
            e_type = event.content["membership"]
            if e_type in [Membership.JOIN, Membership.INVITE]:
                if join_rule_event:
                    auth_ids.append(join_rule_event.event_id)

            if e_type == Membership.JOIN:
                if member_event and not is_public:
                    auth_ids.append(member_event.event_id)
            else:
                if member_event:
                    auth_ids.append(member_event.event_id)
        elif member_event:
            if member_event.content["membership"] == Membership.JOIN:
                auth_ids.append(member_event.event_id)

        return auth_ids

    @log_function
    def _can_send_event(self, event, auth_events):
        key = (EventTypes.PowerLevels, "", )
        send_level_event = auth_events.get(key)
        send_level = None
        if send_level_event:
            send_level = send_level_event.content.get("events", {}).get(
                event.type
            )
            if send_level is None:
                if hasattr(event, "state_key"):
                    send_level = send_level_event.content.get(
                        "state_default", 50
                    )
                else:
                    send_level = send_level_event.content.get(
                        "events_default", 0
                    )

        if send_level:
            send_level = int(send_level)
        else:
            send_level = 0

        user_level = self._get_user_power_level(event.user_id, auth_events)

        if user_level < send_level:
            raise AuthError(
                403,
                "You don't have permission to post that to the room. " +
                "user_level (%d) < send_level (%d)" % (user_level, send_level)
            )

        # Check state_key
        if hasattr(event, "state_key"):
            if event.state_key.startswith("@"):
                if event.state_key != event.user_id:
                    raise AuthError(
                        403,
                        "You are not allowed to set others state"
                    )
                else:
                    sender_domain = UserID.from_string(
                        event.user_id
                    ).domain

                    if sender_domain != event.state_key:
                        raise AuthError(
                            403,
                            "You are not allowed to set others state"
                        )

        return True

    def _check_redaction(self, event, auth_events):
        user_level = self._get_user_power_level(event.user_id, auth_events)

        redact_level = self._get_named_level(auth_events, "redact", 50)

        if user_level < redact_level:
            raise AuthError(
                403,
                "You don't have permission to redact events"
            )

    def _check_power_levels(self, event, auth_events):
        user_list = event.content.get("users", {})
        # Validate users
        for k, v in user_list.items():
            try:
                UserID.from_string(k)
            except:
                raise SynapseError(400, "Not a valid user_id: %s" % (k,))

            try:
                int(v)
            except:
                raise SynapseError(400, "Not a valid power level: %s" % (v,))

        key = (event.type, event.state_key, )
        current_state = auth_events.get(key)

        if not current_state:
            return

        user_level = self._get_user_power_level(event.user_id, auth_events)

        # Check other levels:
        levels_to_check = [
            ("users_default", None),
            ("events_default", None),
            ("state_default", None),
            ("ban", None),
            ("redact", None),
            ("kick", None),
            ("invite", None),
        ]

        old_list = current_state.content.get("users")
        for user in set(old_list.keys() + user_list.keys()):
            levels_to_check.append(
                (user, "users")
            )

        old_list = current_state.content.get("events")
        new_list = event.content.get("events")
        for ev_id in set(old_list.keys() + new_list.keys()):
            levels_to_check.append(
                (ev_id, "events")
            )

        old_state = current_state.content
        new_state = event.content

        for level_to_check, dir in levels_to_check:
            old_loc = old_state
            new_loc = new_state
            if dir:
                old_loc = old_loc.get(dir, {})
                new_loc = new_loc.get(dir, {})

            if level_to_check in old_loc:
                old_level = int(old_loc[level_to_check])
            else:
                old_level = None

            if level_to_check in new_loc:
                new_level = int(new_loc[level_to_check])
            else:
                new_level = None

            if new_level is not None and old_level is not None:
                if new_level == old_level:
                    continue

            if dir == "users" and level_to_check != event.user_id:
                if old_level == user_level:
                    raise AuthError(
                        403,
                        "You don't have permission to remove ops level equal "
                        "to your own"
                    )

            if old_level > user_level or new_level > user_level:
                raise AuthError(
                    403,
                    "You don't have permission to add ops level greater "
                    "than your own"
                )<|MERGE_RESOLUTION|>--- conflicted
+++ resolved
@@ -65,7 +65,14 @@
                 # FIXME
                 return True
 
-<<<<<<< HEAD
+            creation_event = auth_events.get((EventTypes.Create, ""), None)
+
+            if not creation_event:
+                raise SynapseError(
+                    403,
+                    "Room %r does not exist" % (event.room_id,)
+                )
+
             creating_domain = RoomID.from_string(event.room_id).domain
             originating_domain = UserID.from_string(event.sender).domain
             if creating_domain != originating_domain:
@@ -74,15 +81,6 @@
                         403,
                         "This room has been marked as unfederatable."
                     )
-=======
-            creation_event = auth_events.get((EventTypes.Create, ""), None)
-
-            if not creation_event:
-                raise SynapseError(
-                    403,
-                    "Room %r does not exist" % (event.room_id,)
-                )
->>>>>>> 00149c06
 
             # FIXME: Temp hack
             if event.type == EventTypes.Aliases:
